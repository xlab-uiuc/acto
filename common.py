--- conflicted
+++ resolved
@@ -267,13 +267,10 @@
     r"failed to run smartUpdate",
     r"dial: ping mongo",
     r"pod is not running",
-<<<<<<< HEAD
     r"failed to sync(.)*status",
     r"sync failed",
     r"invalid",
-=======
     r"Secret (.)* not found",
->>>>>>> 8bfaa2fc
 ]
 
 INVALID_INPUT_LOG_REGEX = [
