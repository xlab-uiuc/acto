import enum
import json
import os
from typing import Tuple
from deepdiff.helper import NotPresent
from datetime import datetime, date
import re
import logging
import string
import random
import subprocess
import kubernetes
import requests
import operator

from test_case import TestCase
from deepdiff import DeepDiff


def notify_crash(exception: str):
    import socket
    import sys

    hostname = socket.gethostname()

    url = 'https://docs.google.com/forms/d/1Hxjg8TDKqBf_47H9gyP63gr3JVCGFwyqxUtSFA7OXhk/formResponse'
    form_data = {
        'entry.471699079': exception,
        'entry.1614228781': f'{sys.argv}',
        'entry.481598949': hostname
    }
    user_agent = {
        'Referer':
            'https://docs.google.com/forms/d/1Hxjg8TDKqBf_47H9gyP63gr3JVCGFwyqxUtSFA7OXhk/viewform',
        'User-Agent':
            "Mozilla/5.0 (X11; Linux i686) AppleWebKit/537.36 (KHTML, like Gecko) Chrome/28.0.1500.52 Safari/537.36"
    }
    r = requests.post(url, data=form_data, headers=user_agent)
    logging.info('Send notify to google form')


class DeployConfig:

    def __init__(self, method: str, file: str, init: str) -> None:
        self.method = method
        self.file = file
        self.init = init


class AnalysisConfig:

    def __init__(self, github_link: str, commit: str, entrypoint: str, type: str,
                 package: str) -> None:
        self.github_link = github_link
        self.commit = commit
        self.entrypoint = entrypoint
        self.type = type
        self.package = package


class OperatorConfig:

    def __init__(self, deploy: DeployConfig, crd_name: str, custom_fields: str, example_dir: str,
                 context: str, seed_custom_resource: str, source_path: str,
                 analysis: AnalysisConfig) -> None:
        self.deploy = deploy
        self.crd_name = crd_name
        self.custom_fields = custom_fields
        self.example_dir = example_dir
        self.context = context
        self.seed_custom_resource = seed_custom_resource
        self.source_path = source_path
        self.analysis = analysis


class Diff:

    def __init__(self, prev, curr, path) -> None:
        # self.path = path
        self.prev = prev
        self.curr = curr
        self.path = path

    def to_dict(self):
        '''serialize Diff object
        '''
        return {'prev': self.prev, 'curr': self.curr, 'path': self.path}


class Oracle(str, enum.Enum):
    ERROR_LOG = 'ErrorLog'
    SYSTEM_STATE = 'SystemState'
    SYSTEM_HEALTH = 'SystemHealth'


class RunResult():
    pass


class PassResult(RunResult):
    pass


class InvalidInputResult(RunResult):

    def __init__(self, responsible_field: list) -> None:
        self.responsible_field = responsible_field


class UnchangedInputResult(RunResult):
    pass


class ConnectionRefusedResult(RunResult):
    pass


class ErrorResult(RunResult):

    def __init__(self,
                 oracle: Oracle,
                 msg: str,
                 input_delta: Diff = None,
                 matched_system_delta: Diff = None) -> None:
        self.oracle = oracle
        self.message = msg
        self.input_delta = input_delta
        self.matched_system_delta = matched_system_delta


def flatten_list(l: list, curr_path: list):
    '''Convert list into list of tuples (path, value)

    Args:
        l: list to be flattened
        curr_path: current path of d

    Returns:
        list of Tuples (path, basic value)
    '''
    result = []
    for idx, value in enumerate(l):
        path = curr_path + [idx]
        if isinstance(value, dict):
            result.extend(flatten_dict(value, path))
        elif isinstance(value, list):
            result.extend(flatten_list(value, path))
        else:
            result.append((path, value))
    return result


def flatten_dict(d: dict, curr_path: list):
    '''Convert dict into list of tuples (path, value)

    Args:
        d: dict to be flattened
        curr_path: current path of d

    Returns:
        list of Tuples (path, basic value)
    '''
    result = []
    for key, value in d.items():
        path = curr_path + [key]
        if isinstance(value, dict):
            result.extend(flatten_dict(value, path))
        elif isinstance(value, list):
            result.extend(flatten_list(value, path))
        else:
            result.append((path, value))
    return result


def postprocess_diff(diff):
    '''Postprocess diff from DeepDiff tree view
    '''

    diff_dict = {}
    for category, changes in diff.items():
        diff_dict[category] = {}
        for change in changes:
            '''Heuristic
            When an entire dict/list is added or removed, flatten this
            dict/list to help field matching and value comparison in oracle
            '''
            if (isinstance(change.t1, dict) or isinstance(change.t1, list)) \
                    and (change.t2 == None or isinstance(change.t2, NotPresent)):
                logging.debug('dict deleted')
                if isinstance(change.t1, dict):
                    flattened_changes = flatten_dict(change.t1, [])
                else:
                    flattened_changes = flatten_list(change.t1, [])
                for (path, value) in flattened_changes:
                    str_path = change.path()
                    for i in path:
                        str_path += '[%s]' % i
                    diff_dict[category][str_path] = Diff(value, change.t2,
                                                         change.path(output_format='list') + path)
            elif (isinstance(change.t2, dict) or isinstance(change.t2, list)) \
                    and (change.t1 == None or isinstance(change.t1, NotPresent)):
                if isinstance(change.t2, dict):
                    flattened_changes = flatten_dict(change.t2, [])
                else:
                    flattened_changes = flatten_list(change.t2, [])
                for (path, value) in flattened_changes:
                    str_path = change.path()
                    for i in path:
                        str_path += '[%s]' % i
                    diff_dict[category][str_path] = Diff(change.t1, value,
                                                         change.path(output_format='list') + path)
            else:
                diff_dict[category][change.path()] = Diff(change.t1, change.t2,
                                                          change.path(output_format='list'))
    return diff_dict


def invalid_input_message(log_msg: str, input_delta: dict) -> Tuple[bool, list]:
    '''Returns if the log shows the input is invalid
    
    Args:
        log_msg: message body of the log
        input_delta: the input delta we applied to the CR

    Returns:
        Tuple(bool, list):
            - if the log_msg indicates the input delta is invalid
            - when log indicates invalid input: the responsible field path for the invalid input
    '''
    for regex in INVALID_INPUT_LOG_REGEX:
        if re.search(regex, log_msg):
            logging.info('Recognized invalid input through regex: %s' % log_msg)
            return True, None

    # Check if the log line contains the field or value
    # If so, also return True

    for delta_category in input_delta.values():
        for delta in delta_category.values():
            if isinstance(delta.path[-1], str) and delta.path[-1] in log_msg:
                logging.info("Recognized invalid input through field [%s] in error message: %s" %
                             (delta.path[-1], log_msg))
                return True, delta.path
            # if delta.curr is an int, we do exact match to avoid matching a short 
            # int (e.g. 1) to a log line and consider the int as invalid input
            elif isinstance(delta.curr, int):
                for item in log_msg.split(' '):
                    if item == str(delta.curr):
                        logging.info("Recognized invalid input through value [%s] in error message: %s" % (delta.curr, log_msg))
                        return True, delta.path
            elif str(delta.curr) in log_msg:
                logging.info("Recognized invalid input through value [%s] in error message: %s" %
                             (str(delta.curr), log_msg))
                return True, delta.path

    return False, None


def canonicalize(s: str):
    '''Replace all upper case letters with _lowercase'''
    s = str(s)
    return re.sub(r"(?=[A-Z])", '_', s).lower()


def get_diff_stat():
    return None


def random_string(n: int):
    '''Generate random string with length n'''
    letters = string.ascii_lowercase
    return (''.join(random.choice(letters) for i in range(10)))


def save_result(trial_dir: str, trial_err: ErrorResult, num_tests: int, trial_elapsed):
    result_dict = {}
    try:
        trial_num = '-'.join(trial_dir.split('-')[-2:])
        result_dict['trial_num'] = trial_num
    except:
        result_dict['trial_num'] = trial_dir
    result_dict['duration'] = trial_elapsed
    result_dict['num_tests'] = num_tests
    if trial_err == None:
        logging.info('Trial %s completed without error', trial_dir)
    else:
        result_dict['oracle'] = trial_err.oracle
        result_dict['message'] = trial_err.message
        result_dict['input_delta'] = trial_err.input_delta
        result_dict['matched_system_delta'] = \
            trial_err.matched_system_delta
    result_path = os.path.join(trial_dir, 'result.json')
    with open(result_path, 'w') as result_file:
        json.dump(result_dict, result_file, cls=ActoEncoder, indent=6)


class ActoEncoder(json.JSONEncoder):

    def default(self, obj):
        if isinstance(obj, Diff):
            return obj.to_dict()
        elif isinstance(obj, NotPresent):
            return 'NotPresent'
        elif isinstance(obj, (datetime, date)):
            return obj.isoformat()
        elif isinstance(obj, TestCase):
            return obj.__str__()
        elif isinstance(obj, set):
            return list(obj)
        return json.JSONEncoder.default(self, obj)


def translate_op(input_op: str):
    if input_op == '!=':
        op = operator.ne
    elif input_op == '==':
        op = operator.eq
    elif input_op == '<=':
        op = operator.le
    elif input_op == '<':
        op = operator.lt
    elif input_op == '>=':
        op = operator.ge
    elif input_op == '>':
        op = operator.gt
    else:
        raise ValueError('Unknown operator: %s' % input_op)

    return op


EXCLUDE_PATH_REGEX = [
    r"managed_fields",
    r"managedFields",
    r"last\-applied\-configuration",
    r"generation",
    r"resourceVersion",
    r"resource_version",
    r"observed_generation",
    r"observedGeneration",
    r"control\-plane\.alpha\.kubernetes\.io\/leader",
]

EXCLUDE_ERROR_REGEX = [
    r"the object has been modified; please apply your changes to the latest version and try again",
    r"incorrect status code of 500 when calling endpoint",
    r"failed to ensure version, running with default",
    r"create issuer: no matches for kind",
    r"failed to run smartUpdate",
    r"dial: ping mongo",
    r"pod is not running",
    r"failed to sync(.)*status",
    r"can't failover, requeuing",
    r"Secret (.)* not found",
    r"failed to get proxySQL db",
    r"{\"severity\":\"INFO\"",
    r"{\"level\":\"info\"",
    r"PD failover replicas \(0\) reaches the limit \(0\)",
]

INVALID_INPUT_LOG_REGEX = [
    r"invalid",
    r"not valid",
    r"unsupported",
]

GENERIC_FIELDS = [
    r"^name$",
    r"^effect$",
    r"^key$",
    r"^operator$",
    r"^value$",
    r"\d",
    r"^claimName$",
    r"^host$",
]


<<<<<<< HEAD
def kind_kubecontext(cluster_name: str) -> str:
    '''Returns the kubecontext based onthe cluster name
    Kind always adds `kind` before the cluster name
    '''
    return f'kind-{cluster_name}'


def kind_create_cluster(name: str, config: str, version: str):
    '''Use subprocess to create kind cluster
    Args:
        name: name of the kind cluster
        config: path of the config file for cluster
        version: k8s version
    '''
    cmd = ['kind', 'create', 'cluster']

    if name:
        cmd.extend(['--name', name])
    else:
        cmd.extend(['--name', CONST.KIND_CLUSTER])

    if config:
        cmd.extend(['--config', config])

    if version:
        cmd.extend(['--image', f"kindest/node:v{version}"])

    return subprocess.run(cmd)


def kind_load_images(images_archive: str, name: str):
    '''Preload some frequently used images into Kind cluster to avoid ImagePullBackOff
    '''
    logging.info('Loading preload images')
    cmd = ['kind', 'load', 'image-archive']
    if images_archive == None:
        logging.warning(
            'No image to preload, we at least should have operator image')

    if name != None:
        cmd.extend(['--name', name])
    else:
        logging.error('Missing cluster name for kind load')

    p = subprocess.run(cmd + [images_archive])
    if p.returncode != 0:
        logging.error('Failed to preload images archive')


def kind_delete_cluster(name: str):
    cmd = ['kind', 'delete', 'cluster']

    if name:
        cmd.extend(['--name', name])
    else:
        logging.error('Missing cluster name for kind delete')

    while subprocess.run(cmd).returncode != 0:
        continue


=======
>>>>>>> e014b1be
def kubectl(args: list,
            context_name: str,
            capture_output=False,
            text=False) -> subprocess.CompletedProcess:
    cmd = ['kubectl']
    cmd.extend(args)

    if context_name == None:
        logging.error('Missing context name for kubectl')
    cmd.extend(['--context', context_name])

    p = subprocess.run(cmd, capture_output=capture_output, text=text)
    return p


def helm(args: list, context_name: str) -> subprocess.CompletedProcess:
    cmd = ['helm']
    cmd.extend(args)

    if context_name == None:
        logging.error('Missing cluster name for helm')
    cmd.extend(['--kube-context', context_name])

    return subprocess.run(cmd, capture_output=True, text=True)


def kubernetes_client(context_name: str) -> kubernetes.client.ApiClient:
    return kubernetes.config.kube_config.new_client_from_config(
        context=context_name)


if __name__ == '__main__':
    line = "sigs.k8s.io/controller-runtime/pkg/internal/controller.(*Controller).Start.func2.2/go/pkg/mod/sigs.k8s.io/controller-runtime@v0.9.6/pkg/internal/controller/controller.go:214"
    prev_input = curr_input = {
        'spec': {
            'tolerations': {}
        }
    }
    curr_input = {
        'spec': {
            'tolerations': {
                'tolerationSeconds': 1
            }
        }
    }
    input_delta = postprocess_diff(
            DeepDiff(prev_input, curr_input, ignore_order=True, report_repetition=True,
                     view='tree'))
    print(invalid_input_message(line, input_delta))    
    <|MERGE_RESOLUTION|>--- conflicted
+++ resolved
@@ -376,70 +376,6 @@
 ]
 
 
-<<<<<<< HEAD
-def kind_kubecontext(cluster_name: str) -> str:
-    '''Returns the kubecontext based onthe cluster name
-    Kind always adds `kind` before the cluster name
-    '''
-    return f'kind-{cluster_name}'
-
-
-def kind_create_cluster(name: str, config: str, version: str):
-    '''Use subprocess to create kind cluster
-    Args:
-        name: name of the kind cluster
-        config: path of the config file for cluster
-        version: k8s version
-    '''
-    cmd = ['kind', 'create', 'cluster']
-
-    if name:
-        cmd.extend(['--name', name])
-    else:
-        cmd.extend(['--name', CONST.KIND_CLUSTER])
-
-    if config:
-        cmd.extend(['--config', config])
-
-    if version:
-        cmd.extend(['--image', f"kindest/node:v{version}"])
-
-    return subprocess.run(cmd)
-
-
-def kind_load_images(images_archive: str, name: str):
-    '''Preload some frequently used images into Kind cluster to avoid ImagePullBackOff
-    '''
-    logging.info('Loading preload images')
-    cmd = ['kind', 'load', 'image-archive']
-    if images_archive == None:
-        logging.warning(
-            'No image to preload, we at least should have operator image')
-
-    if name != None:
-        cmd.extend(['--name', name])
-    else:
-        logging.error('Missing cluster name for kind load')
-
-    p = subprocess.run(cmd + [images_archive])
-    if p.returncode != 0:
-        logging.error('Failed to preload images archive')
-
-
-def kind_delete_cluster(name: str):
-    cmd = ['kind', 'delete', 'cluster']
-
-    if name:
-        cmd.extend(['--name', name])
-    else:
-        logging.error('Missing cluster name for kind delete')
-
-    while subprocess.run(cmd).returncode != 0:
-        continue
-
-
-=======
->>>>>>> e014b1be
 def kubectl(args: list,
             context_name: str,
             capture_output=False,
