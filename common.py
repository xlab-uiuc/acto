import enum
import json
import os
from typing import Tuple
from deepdiff.helper import NotPresent
from datetime import datetime, date
import re
import logging
import string
import random
import subprocess
import kubernetes
import requests
import operator

from test_case import TestCase
<<<<<<< HEAD
from deepdiff import DeepDiff
=======
>>>>>>> f7205a5c


def notify_crash(exception: str):
    import socket
    import sys

    hostname = socket.gethostname()

    url = 'https://docs.google.com/forms/d/1Hxjg8TDKqBf_47H9gyP63gr3JVCGFwyqxUtSFA7OXhk/formResponse'
    form_data = {
        'entry.471699079': exception,
        'entry.1614228781': f'{sys.argv}',
        'entry.481598949': hostname
    }
    user_agent = {
        'Referer':
            'https://docs.google.com/forms/d/1Hxjg8TDKqBf_47H9gyP63gr3JVCGFwyqxUtSFA7OXhk/viewform',
        'User-Agent':
            "Mozilla/5.0 (X11; Linux i686) AppleWebKit/537.36 (KHTML, like Gecko) Chrome/28.0.1500.52 Safari/537.36"
    }
    r = requests.post(url, data=form_data, headers=user_agent)
    logging.info('Send notify to google form')


class DeployConfig:

    def __init__(self, method: str, file: str, init: str) -> None:
        self.method = method
        self.file = file
        self.init = init


class AnalysisConfig:

    def __init__(self, github_link: str, commit: str, entrypoint: str, type: str,
                 package: str) -> None:
        self.github_link = github_link
        self.commit = commit
        self.entrypoint = entrypoint
        self.type = type
        self.package = package


class OperatorConfig:

    def __init__(self, deploy: DeployConfig, crd_name: str, custom_fields: str, example_dir: str,
                 context: str, seed_custom_resource: str, source_path: str,
                 analysis: AnalysisConfig) -> None:
        self.deploy = deploy
        self.crd_name = crd_name
        self.custom_fields = custom_fields
        self.example_dir = example_dir
        self.context = context
        self.seed_custom_resource = seed_custom_resource
        self.source_path = source_path
        self.analysis = analysis


class Diff:

    def __init__(self, prev, curr, path) -> None:
        # self.path = path
        self.prev = prev
        self.curr = curr
        self.path = path

    def to_dict(self):
        '''serialize Diff object
        '''
        return {'prev': self.prev, 'curr': self.curr, 'path': self.path}


class Oracle(str, enum.Enum):
    ERROR_LOG = 'ErrorLog'
    SYSTEM_STATE = 'SystemState'
    SYSTEM_HEALTH = 'SystemHealth'


class RunResult():
    pass


class PassResult(RunResult):
    pass


class InvalidInputResult(RunResult):

    def __init__(self, responsible_field: list) -> None:
        self.responsible_field = responsible_field


class UnchangedInputResult(RunResult):
    pass


class ConnectionRefusedResult(RunResult):
    pass


class ErrorResult(RunResult):

    def __init__(self,
                 oracle: Oracle,
                 msg: str,
                 input_delta: Diff = None,
                 matched_system_delta: Diff = None) -> None:
        self.oracle = oracle
        self.message = msg
        self.input_delta = input_delta
        self.matched_system_delta = matched_system_delta


def flatten_list(l: list, curr_path: list):
    '''Convert list into list of tuples (path, value)

    Args:
        l: list to be flattened
        curr_path: current path of d

    Returns:
        list of Tuples (path, basic value)
    '''
    result = []
    for idx, value in enumerate(l):
        path = curr_path + [idx]
        if isinstance(value, dict):
            result.extend(flatten_dict(value, path))
        elif isinstance(value, list):
            result.extend(flatten_list(value, path))
        else:
            result.append((path, value))
    return result


def flatten_dict(d: dict, curr_path: list):
    '''Convert dict into list of tuples (path, value)

    Args:
        d: dict to be flattened
        curr_path: current path of d

    Returns:
        list of Tuples (path, basic value)
    '''
    result = []
    for key, value in d.items():
        path = curr_path + [key]
        if isinstance(value, dict):
            result.extend(flatten_dict(value, path))
        elif isinstance(value, list):
            result.extend(flatten_list(value, path))
        else:
            result.append((path, value))
    return result


def postprocess_diff(diff):
    '''Postprocess diff from DeepDiff tree view
    '''

    diff_dict = {}
    for category, changes in diff.items():
        diff_dict[category] = {}
        for change in changes:
            '''Heuristic
            When an entire dict/list is added or removed, flatten this
            dict/list to help field matching and value comparison in oracle
            '''
            if (isinstance(change.t1, dict) or isinstance(change.t1, list)) \
                    and (change.t2 == None or isinstance(change.t2, NotPresent)):
                logging.debug('dict deleted')
                if isinstance(change.t1, dict):
                    flattened_changes = flatten_dict(change.t1, [])
                else:
                    flattened_changes = flatten_list(change.t1, [])
                for (path, value) in flattened_changes:
                    str_path = change.path()
                    for i in path:
                        str_path += '[%s]' % i
                    diff_dict[category][str_path] = Diff(value, change.t2,
                                                         change.path(output_format='list') + path)
            elif (isinstance(change.t2, dict) or isinstance(change.t2, list)) \
                    and (change.t1 == None or isinstance(change.t1, NotPresent)):
                if isinstance(change.t2, dict):
                    flattened_changes = flatten_dict(change.t2, [])
                else:
                    flattened_changes = flatten_list(change.t2, [])
                for (path, value) in flattened_changes:
                    str_path = change.path()
                    for i in path:
                        str_path += '[%s]' % i
                    diff_dict[category][str_path] = Diff(change.t1, value,
                                                         change.path(output_format='list') + path)
            else:
                diff_dict[category][change.path()] = Diff(change.t1, change.t2,
                                                          change.path(output_format='list'))
    return diff_dict


def invalid_input_message(log_msg: str, input_delta: dict) -> Tuple[bool, list]:
    '''Returns if the log shows the input is invalid

    Args:
        log_msg: message body of the log
        input_delta: the input delta we applied to the CR

    Returns:
        Tuple(bool, list):
            - if the log_msg indicates the input delta is invalid
            - when log indicates invalid input: the responsible field path for the invalid input
    '''
    for regex in INVALID_INPUT_LOG_REGEX:
        if re.search(regex, log_msg):
            logging.info(
                'Recognized invalid input through regex: %s' % log_msg)
            return True, None

    # Check if the log line contains the field or value
    # If so, also return True

    for delta_category in input_delta.values():
        for delta in delta_category.values():
            if isinstance(delta.path[-1], str) and delta.path[-1] in log_msg:
                logging.info("Recognized invalid input through field [%s] in error message: %s" %
                             (delta.path[-1], log_msg))
                return True, delta.path
            # if delta.curr is an int, we do exact match to avoid matching a short 
            # int (e.g. 1) to a log line and consider the int as invalid input
            elif isinstance(delta.curr, int):
                for item in log_msg.split(' '):
                    if item == str(delta.curr):
                        logging.info("Recognized invalid input through value [%s] in error message: %s" % (delta.curr, log_msg))
                        return True, delta.path
            elif str(delta.curr) in log_msg:
                logging.info("Recognized invalid input through value [%s] in error message: %s" %
                             (str(delta.curr), log_msg))
                return True, delta.path

    return False, None


def canonicalize(s: str):
    '''Replace all upper case letters with _lowercase'''
    s = str(s)
    return re.sub(r"(?=[A-Z])", '_', s).lower()


def get_diff_stat():
    return None


def random_string(n: int):
    '''Generate random string with length n'''
    letters = string.ascii_lowercase
    return (''.join(random.choice(letters) for i in range(10)))


def save_result(trial_dir: str, trial_err: ErrorResult, num_tests: int, trial_elapsed):
    result_dict = {}
    try:
        trial_num = '-'.join(trial_dir.split('-')[-2:])
        result_dict['trial_num'] = trial_num
    except:
        result_dict['trial_num'] = trial_dir
    result_dict['duration'] = trial_elapsed
    result_dict['num_tests'] = num_tests
    if trial_err == None:
        logging.info('Trial %s completed without error', trial_dir)
    else:
        result_dict['oracle'] = trial_err.oracle
        result_dict['message'] = trial_err.message
        result_dict['input_delta'] = trial_err.input_delta
        result_dict['matched_system_delta'] = \
            trial_err.matched_system_delta
    result_path = os.path.join(trial_dir, 'result.json')
    with open(result_path, 'w') as result_file:
        json.dump(result_dict, result_file, cls=ActoEncoder, indent=6)


class ActoEncoder(json.JSONEncoder):

    def default(self, obj):
        if isinstance(obj, Diff):
            return obj.to_dict()
        elif isinstance(obj, NotPresent):
            return 'NotPresent'
        elif isinstance(obj, (datetime, date)):
            return obj.isoformat()
        elif isinstance(obj, TestCase):
            return obj.__str__()
        elif isinstance(obj, set):
            return list(obj)
        return json.JSONEncoder.default(self, obj)


def translate_op(input_op: str):
    if input_op == '!=':
        op = operator.ne
    elif input_op == '==':
        op = operator.eq
    elif input_op == '<=':
        op = operator.le
    elif input_op == '<':
        op = operator.lt
    elif input_op == '>=':
        op = operator.ge
    elif input_op == '>':
        op = operator.gt
    else:
        raise ValueError('Unknown operator: %s' % input_op)

    return op


EXCLUDE_PATH_REGEX = [
    r"managed_fields",
    r"managedFields",
    r"last\-applied\-configuration",
    r"generation",
    r"resourceVersion",
    r"resource_version",
    r"observed_generation",
    r"observedGeneration",
    r"control\-plane\.alpha\.kubernetes\.io\/leader",
]

EXCLUDE_ERROR_REGEX = [
    r"the object has been modified; please apply your changes to the latest version and try again",
    r"incorrect status code of 500 when calling endpoint",
    r"failed to ensure version, running with default",
    r"create issuer: no matches for kind",
    r"failed to run smartUpdate",
    r"dial: ping mongo",
    r"pod is not running",
    r"failed to sync(.)*status",
    r"can't failover, requeuing",
    r"Secret (.)* not found",
    r"failed to get proxySQL db",
    r"{\"severity\":\"INFO\"",
    r"{\"level\":\"info\"",
    r"PD failover replicas \(0\) reaches the limit \(0\)",
]

INVALID_INPUT_LOG_REGEX = [
    r"invalid",
    r"not valid",
    r"unsupported",
]

GENERIC_FIELDS = [
    r"^name$",
    r"^effect$",
    r"^key$",
    r"^operator$",
    r"^value$",
    r"\d",
    r"^claimName$",
    r"^host$",
]


def kubectl(args: list,
            context_name: str,
            capture_output=False,
            text=False) -> subprocess.CompletedProcess:
    cmd = ['kubectl']
    cmd.extend(args)

    if context_name == None:
        logging.error('Missing context name for kubectl')
    cmd.extend(['--context', context_name])

    p = subprocess.run(cmd, capture_output=capture_output, text=text)
    return p


def helm(args: list, context_name: str) -> subprocess.CompletedProcess:
    cmd = ['helm']
    cmd.extend(args)

    if context_name == None:
        logging.error('Missing cluster name for helm')
    cmd.extend(['--kube-context', context_name])

    return subprocess.run(cmd, capture_output=True, text=True)


def kubernetes_client(context_name: str) -> kubernetes.client.ApiClient:
    return kubernetes.config.kube_config.new_client_from_config(
        context=context_name)


if __name__ == '__main__':
    line = "sigs.k8s.io/controller-runtime/pkg/internal/controller.(*Controller).Start.func2.2/go/pkg/mod/sigs.k8s.io/controller-runtime@v0.9.6/pkg/internal/controller/controller.go:214"
    prev_input = curr_input = {
        'spec': {
            'tolerations': {}
        }
    }
    curr_input = {
        'spec': {
            'tolerations': {
                'tolerationSeconds': 1
            }
        }
    }
    input_delta = postprocess_diff(
            DeepDiff(prev_input, curr_input, ignore_order=True, report_repetition=True,
                     view='tree'))
    print(invalid_input_message(line, input_delta))    
    <|MERGE_RESOLUTION|>--- conflicted
+++ resolved
@@ -14,10 +14,7 @@
 import operator
 
 from test_case import TestCase
-<<<<<<< HEAD
 from deepdiff import DeepDiff
-=======
->>>>>>> f7205a5c
 
 
 def notify_crash(exception: str):
@@ -245,12 +242,13 @@
                 logging.info("Recognized invalid input through field [%s] in error message: %s" %
                              (delta.path[-1], log_msg))
                 return True, delta.path
-            # if delta.curr is an int, we do exact match to avoid matching a short 
+            # if delta.curr is an int, we do exact match to avoid matching a short
             # int (e.g. 1) to a log line and consider the int as invalid input
             elif isinstance(delta.curr, int):
                 for item in log_msg.split(' '):
                     if item == str(delta.curr):
-                        logging.info("Recognized invalid input through value [%s] in error message: %s" % (delta.curr, log_msg))
+                        logging.info("Recognized invalid input through value [%s] in error message: %s" % (
+                            delta.curr, log_msg))
                         return True, delta.path
             elif str(delta.curr) in log_msg:
                 logging.info("Recognized invalid input through value [%s] in error message: %s" %
@@ -426,7 +424,6 @@
         }
     }
     input_delta = postprocess_diff(
-            DeepDiff(prev_input, curr_input, ignore_order=True, report_repetition=True,
-                     view='tree'))
-    print(invalid_input_message(line, input_delta))    
-    +        DeepDiff(prev_input, curr_input, ignore_order=True, report_repetition=True,
+                 view='tree'))
+    print(invalid_input_message(line, input_delta))