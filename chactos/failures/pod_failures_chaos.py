import yaml

from chactos.failures.failure import Failure


class PodFailure(Failure):
    """Simulates a pod crash failure in the cluster"""

    def __init__(
<<<<<<< HEAD
        self, app_selector: dict, namespace: str, failure_ratio: int,
=======
        self,
        app_selector: dict,
        namespace: str,
        failure_ratio: int,
>>>>>>> e878fc48
    ):
        self.app_selector = app_selector
        self.namespace = namespace
        self.failure_ratio = failure_ratio

        super().__init__()

    def name(self) -> str:
        """Get the name of the failure"""
        return "pod-crash-failure-" + str(self.failure_ratio)

    def to_dict(self) -> dict:
        """Dump the spec to a dict"""
        return {
            "apiVersion": "chaos-mesh.org/v1alpha1",
            "kind": "PodChaos",
            "metadata": {
                "name": "pod-crash-failure",
                "namespace": "chaos-mesh",
            },
            "spec": {
                "action": "pod-failure",
                "mode": "fixed-percent",
<<<<<<< HEAD
                "value": str(self.failure_ratio),
                "duration": '30s',
                "selector": self.app_selector 
            } 
=======
                "value": self.failure_ratio,
                "duration": "30s",
                "selector": self.app_selector,
            },
>>>>>>> e878fc48
        }

    def to_file(self, file_path: str):
        """Write the spec to a file"""
        with open(file_path, "w", encoding="utf-8") as f:
            yaml.dump(self.to_dict(), f)<|MERGE_RESOLUTION|>--- conflicted
+++ resolved
@@ -7,14 +7,10 @@
     """Simulates a pod crash failure in the cluster"""
 
     def __init__(
-<<<<<<< HEAD
-        self, app_selector: dict, namespace: str, failure_ratio: int,
-=======
         self,
         app_selector: dict,
         namespace: str,
         failure_ratio: int,
->>>>>>> e878fc48
     ):
         self.app_selector = app_selector
         self.namespace = namespace
@@ -38,17 +34,10 @@
             "spec": {
                 "action": "pod-failure",
                 "mode": "fixed-percent",
-<<<<<<< HEAD
                 "value": str(self.failure_ratio),
                 "duration": '30s',
                 "selector": self.app_selector 
             } 
-=======
-                "value": self.failure_ratio,
-                "duration": "30s",
-                "selector": self.app_selector,
-            },
->>>>>>> e878fc48
         }
 
     def to_file(self, file_path: str):
