import argparse
import json
import logging
import os
from datetime import datetime

from acto.lib.operator_config import OperatorConfig
from chactos.fault_injection_config import FaultInjectionConfig
from chactos.fault_injections import ChactosDriver

parser = argparse.ArgumentParser(
    description="Automatic, Continuous Testing for k8s/openshift Operators"
)
parser.add_argument(
    "--workdir",
    dest="workdir_path",
    type=str,
    default=f"testrun-{datetime.now().strftime('%Y-%m-%d-%H-%M')}",
    help="Working directory",
)
parser.add_argument(
    "--config",
    "-c",
    dest="config",
    help="Operator config path",
    required=True,
)
parser.add_argument(
    "--fi-config",
    "-fic",
    dest="fi_config",
    help="Operator fault injection config path",
    required=True,
)
parser.add_argument(
    "--testrun-dir",
    "-td",
    dest="testrun_dir",
    help="Testrun directory to load the inputs from",
    required=True,
)
args = parser.parse_args()

<<<<<<< HEAD
if not os.path.exists(args.workdir_path):
    os.mkdir(args.workdir_path)
=======
os.makedirs(args.workdir_path, exist_ok=True)
>>>>>>> 625d609e
now = datetime.now()
logging.basicConfig(
    filename=os.path.join(
        args.workdir_path,
        f"fi-test-{now.month:02d}m-{now.day}d-{now.hour}h-{now.minute:02d}m.log",
    ),
    level=logging.DEBUG,
    filemode="w",
    format="%(asctime)s %(levelname)-7s, %(name)s, %(filename)-9s:%(lineno)d, %(message)s",
)

logging.getLogger("kubernetes").setLevel(logging.ERROR)
logging.getLogger("sh").setLevel(logging.ERROR)

with open(args.config, "r", encoding="utf-8") as config_file:
    config_data = json.load(config_file)
    operator_config = OperatorConfig.model_validate(config_data)

with open(args.fi_config, "r", encoding="utf-8") as fi_config_file:
    fi_config_data = json.load(fi_config_file)
    fi_config = FaultInjectionConfig.model_validate(fi_config_data)

driver = ChactosDriver(
    testrun_dir=args.testrun_dir,
    work_dir=args.workdir_path,
    operator_config=operator_config,
    fault_injection_config=fi_config,
)
driver.run()<|MERGE_RESOLUTION|>--- conflicted
+++ resolved
@@ -41,12 +41,7 @@
 )
 args = parser.parse_args()
 
-<<<<<<< HEAD
-if not os.path.exists(args.workdir_path):
-    os.mkdir(args.workdir_path)
-=======
 os.makedirs(args.workdir_path, exist_ok=True)
->>>>>>> 625d609e
 now = datetime.now()
 logging.basicConfig(
     filename=os.path.join(
