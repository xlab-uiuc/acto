import argparse
import os
import sys
import threading
from types import SimpleNamespace
import kubernetes
import yaml
import time
from typing import Tuple
import random
from datetime import datetime
import signal
import logging
import importlib
import traceback
import tempfile

from common import *
from exception import UnknownDeployMethodError
from preprocess import add_acto_label, process_crd, update_preload_images
from input import InputModel
from deploy import Deploy, DeployMethod
from constant import CONST
from runner import Runner
from checker import Checker
from snapshot import EmptySnapshot
from ssa.analysis import analyze

CONST = CONST()
random.seed(0)


def construct_kind_cluster(cluster_name: str, k8s_version: str):
    '''Delete kind cluster then create a new one

    Args:
        name: name of the k8s cluster
        k8s_version: version of k8s to use
    '''
    logging.info('Deleting kind cluster...')
    kind_delete_cluster(cluster_name)
    time.sleep(5)

    kind_config_dir = 'kind_config'
    os.makedirs(kind_config_dir, exist_ok=True)
    kind_config_path = os.path.join(kind_config_dir, 'kind.yaml')

    if not os.path.exists(kind_config_path):
        with open(kind_config_path, 'w') as kind_config_file:
            kind_config_dict = {}
            kind_config_dict['kind'] = 'Cluster'
            kind_config_dict['apiVersion'] = 'kind.x-k8s.io/v1alpha4'
            kind_config_dict['nodes'] = []
            for _ in range(3):
                kind_config_dict['nodes'].append({'role': 'worker'})
            for _ in range(1):
                kind_config_dict['nodes'].append({'role': 'control-plane'})
            yaml.dump(kind_config_dict, kind_config_file)

    p = kind_create_cluster(cluster_name, kind_config_path, k8s_version)
    if p.returncode != 0:
        logging.error('Failed to create kind cluster, retrying')
        kind_delete_cluster(cluster_name)
        time.sleep(5)
        p = kind_create_cluster(cluster_name, kind_config_path, k8s_version)
        if p.returncode != 0:
            logging.critical("Cannot create kind cluster, aborting")
            raise RuntimeError

    logging.info('Created kind cluster')
    try:
        kubernetes.config.load_kube_config(context=kind_kubecontext(cluster_name))
    except:
        logging.debug("Incorrect kube config file:")
        with open(f"{os.getenv('HOME')}/.kube/config") as f:
            logging.debug(f.read())
<<<<<<< HEAD
        raise e
=======
        raise ValueError
        
>>>>>>> 2d25c573


def construct_candidate_helper(node, node_path, result: dict):
    '''Recursive helper to flatten the candidate dict

    Args:
        node: current node
        node_path: path to access this node from root
        result: output dict
    '''
    if 'candidates' in node:
        result[node_path] = node['candidates']
    else:
        for child_key, child_value in node.items():
            construct_candidate_helper(child_value, '%s.%s' % (node_path, child_key), result)


def construct_candidate_from_yaml(yaml_path: str) -> dict:
    '''Constructs candidate dict from a yaml file
    
    Args:
        yaml_path: path of the input yaml file
        
    Returns:
        dict[JSON-like path]: list of candidate values
    '''
    with open(yaml_path, 'r') as input_yaml:
        doc = yaml.load(input_yaml, Loader=yaml.FullLoader)
        result = {}
        construct_candidate_helper(doc, '', result)
        return result


def prune_noneffective_change(diff):
    '''
    This helper function handles the corner case where an item is added to
    dictionary, but the value assigned is null, which makes the change 
    meaningless
    '''
    if 'dictionary_item_added' in diff:
        for item in diff['dictionary_item_added']:
            if item.t2 == None:
                diff['dictionary_item_added'].remove(item)
        if len(diff['dictionary_item_added']) == 0:
            del diff['dictionary_item_added']


def timeout_handler(sig, frame):
    raise TimeoutError


class TrialRunner:

    def __init__(self, context: dict, input_model: InputModel, deploy: Deploy, workdir: str,
                 worker_id: int, dryrun: bool) -> None:
        self.context = context
        self.workdir = workdir
        self.images_archive = os.path.join(workdir, 'images.tar')
        self.worker_id = worker_id
        self.cluster_name = f"acto-cluster-{worker_id}"
        self.input_model = input_model
        self.deploy = deploy
        self.dryrun = dryrun

        self.snapshots = []

    def run(self):
        self.input_model.set_worker_id(self.worker_id)
        curr_trial = 0
        apiclient = None

        while True:
            trial_start_time = time.time()
            construct_kind_cluster(self.cluster_name, CONST.K8S_VERSION)
            apiclient = kubernetes_client(self.cluster_name)
            kind_load_images(self.images_archive, self.cluster_name)
            deployed = self.deploy.deploy_with_retry(self.context, self.cluster_name)
            if not deployed:
                logging.info('Not deployed. Try again!')
                continue

            add_acto_label(apiclient, self.context)

            trial_dir = os.path.join(self.workdir, 'trial-%02d-%04d' % (self.worker_id, curr_trial))
            os.makedirs(trial_dir, exist_ok=True)

            trial_err, num_tests = self.run_trial(trial_dir=trial_dir)
            self.input_model.reset_input()
            self.snapshots = []

            trial_elapsed = time.strftime("%H:%M:%S", time.gmtime(time.time() - trial_start_time))
            logging.info('Trial %d finished, completed in %s' % (curr_trial, trial_elapsed))
            logging.info('---------------------------------------\n')

            save_result(trial_dir, trial_err, num_tests, trial_elapsed)
            curr_trial = curr_trial + 1

            if self.input_model.is_empty():
                logging.info('Test finished')
                break

        logging.info('Failed test cases: %s' %
                     json.dumps(self.input_model.get_discarded_tests(), cls=ActoEncoder, indent=4))

    def run_trial(self, trial_dir: str, num_mutation: int = 10) -> Tuple[ErrorResult, int]:
        '''Run a trial starting with the initial input, mutate with the candidate_dict, and mutate for num_mutation times
        
        Args:
            initial_input: the initial input without mutation
            candidate_dict: guides the mutation
            trial_num: how many trials have been run
            num_mutation: how many mutations to run at each trial
        '''

        runner = Runner(self.context, trial_dir, self.cluster_name)
        checker = Checker(self.context, trial_dir)

        curr_input = self.input_model.get_seed_input()
        self.snapshots.append(EmptySnapshot(curr_input))

        generation = 0
        retry = False
        while generation < num_mutation:
            setup = False
            # if connection refused, feed the current test as input again
            if retry == True:
                curr_input, setup = self.input_model.curr_test()
                retry = False
            elif generation != 0:
                curr_input, setup = self.input_model.next_test()

            input_delta = self.input_model.get_input_delta()
            prune_noneffective_change(input_delta)
            if len(input_delta) == 0 and generation != 0:
                if setup:
                    logging.warning('Setup didn\'t change anything')
                    self.input_model.discard_test_case()
                logging.info('CR unchanged, continue')
                continue
            if not self.dryrun:
                snapshot = runner.run(curr_input, generation)
                result = checker.check(snapshot, self.snapshots[-1], generation)
                self.snapshots.append(snapshot)
            else:
                result = PassResult()
            generation += 1

            if isinstance(result, ConnectionRefusedResult):
                # Connection refused due to webhook not ready, let's wait for a bit
                logging.info('Connection failed. Retry the test after 20 seconds')
                time.sleep(20)
                # retry
                retry = True
                generation -= 1  # should not increment generation since we are feeding the same test case
                continue
            if isinstance(result, InvalidInputResult):
                if setup:
                    self.input_model.discard_test_case()
                # Revert to parent CR
                self.input_model.revert()
                self.snapshots.pop()

            elif isinstance(result, UnchangedInputResult):
                if setup:
                    self.input_model.discard_test_case()
            elif isinstance(result, ErrorResult):
                # We found an error!
                if setup:
                    self.input_model.discard_test_case()
                return result, generation
            elif isinstance(result, PassResult):
                pass
            else:
                logging.error('Unknown return value, abort')
                quit()

            if self.input_model.is_empty():
                break

        return None, generation


class Acto:

    def __init__(self,
                 workdir_path: str,
                 operator_config: OperatorConfig,
                 enable_analysis: bool,
                 preload_images_: list,
                 context_file: str,
                 helper_crd: str,
                 num_workers: int,
                 dryrun: bool,
                 mount: list = None) -> None:
        try:
            with open(operator_config.seed_custom_resource, 'r') as cr_file:
                self.seed = yaml.load(cr_file, Loader=yaml.FullLoader)
        except:
            logging.error('Failed to read seed yaml, aborting')
            quit()

        if operator_config.deploy.method == 'HELM':
            deploy = Deploy(DeployMethod.HELM, operator_config.deploy.file,
                            operator_config.deploy.init).new()
        elif operator_config.deploy.method == 'YAML':
            deploy = Deploy(DeployMethod.YAML, operator_config.deploy.file,
                            operator_config.deploy.init).new()
        elif operator_config.deploy.method == 'KUSTOMIZE':
            deploy = Deploy(DeployMethod.KUSTOMIZE, operator_config.deploy.file,
                            operator_config.deploy.init).new()
        else:
            raise UnknownDeployMethodError()

        self.deploy = deploy
        self.operator_config = operator_config
        self.enable_analysis = enable_analysis
        self.crd_name = operator_config.crd_name
        self.workdir_path = workdir_path
        self.images_archive = os.path.join(workdir_path, 'images.tar')
        self.num_workers = num_workers
        self.dryrun = dryrun
        self.snapshots = []

        self.__learn(context_file=context_file, helper_crd=helper_crd)

        # Add additional preload images from arguments
        if preload_images_ != None:
            self.context['preload_images'].update(preload_images_)

        # Apply custom fields
        self.input_model = InputModel(self.context['crd']['body'], num_workers, mount)
        self.input_model.initialize(self.seed)
        if operator_config.custom_fields != None:
            module = importlib.import_module(operator_config.custom_fields)
            for custom_field in module.custom_fields:
                self.input_model.apply_custom_field(custom_field)

        # Build an archive to be preloaded
        if len(self.context['preload_images']) > 0:
            logging.info('Creating preload images archive')
            # first make sure images are present locally
            for image in self.context['preload_images']:
                subprocess.run(['docker', 'pull', image])
            subprocess.run(['docker', 'image', 'save', '-o', self.images_archive] +
                           list(self.context['preload_images']))

        # Generate test cases
        self.test_plan = self.input_model.generate_test_plan()
        with open(os.path.join(self.workdir_path, 'test_plan.json'), 'w') as plan_file:
            json.dump(self.test_plan, plan_file, cls=ActoEncoder, indent=6)

    def __learn(self, context_file, helper_crd):
        if os.path.exists(context_file):
            with open(context_file, 'r') as context_fin:
                self.context = json.load(context_fin)
                self.context['preload_images'] = set(self.context['preload_images'])
        else:
            # Run learning run to collect some information from runtime
            logging.info('Starting learning run to collect information')
            self.context = {'namespace': '', 'crd': None, 'preload_images': set()}

            while True:
                construct_kind_cluster('learn', CONST.K8S_VERSION)
                deployed = self.deploy.deploy_with_retry(self.context, 'learn')
                if deployed:
                    break
            apiclient = kubernetes_client('learn')
            runner = Runner(self.context, 'learn', 'learn')
            runner.run_without_collect(self.operator_config.seed_custom_resource)

            update_preload_images(self.context)
            process_crd(self.context, apiclient, 'learn', self.crd_name, helper_crd)
            kind_delete_cluster('learn')

            if self.enable_analysis and self.operator_config.analysis != None:
                with tempfile.TemporaryDirectory() as project_src:
                    subprocess.run(
                        ['git', 'clone', self.operator_config.analysis.github_link, project_src])
                    subprocess.run([
                        'git', '-C', project_src, 'checkout', self.operator_config.analysis.commit
                    ])
                    self.context['analysis_result'] = analyze(project_src,
                                                              self.operator_config.analysis.type,
                                                              self.operator_config.analysis.package)
            with open(context_file, 'w') as context_fout:
                json.dump(self.context, context_fout, cls=ActoEncoder)

    def run(self):
        threads = []
        for i in range(self.num_workers):
            runner = TrialRunner(self.context, self.input_model, self.deploy, self.workdir_path, i,
                                 self.dryrun)
            t = threading.Thread(target=runner.run, args=())
            t.start()
            threads.append(t)

        for t in threads:
            t.join()


def handle_excepthook(type, message, stack):
    '''Custom exception handler
    
    Print detailed stack information with local variables
    '''
    if issubclass(type, KeyboardInterrupt):
        sys.__excepthook__(type, message, stack)
        return

    stack_info = traceback.StackSummary.extract(traceback.walk_tb(stack),
                                                capture_locals=True).format()
    logging.critical(f'An exception occured: {type}: {message}.')
    for i in stack_info:
        logging.critical(i.encode().decode('unicode-escape'))
    return


def thread_excepthook(args):
    exc_type = args.exc_type
    exc_value = args.exc_value
    exc_traceback = args.exc_traceback
    thread = args.thread
    if issubclass(exc_type, KeyboardInterrupt):
        threading.__excepthook__(args)
        return

    stack_info = traceback.StackSummary.extract(traceback.walk_tb(exc_traceback),
                                                capture_locals=True).format()
    logging.critical(f'An exception occured: {exc_type}: {exc_value}.')
    for i in stack_info:
        logging.critical(i.encode().decode('unicode-escape'))
    return


if __name__ == '__main__':
    start_time = time.time()
    workdir_path = 'testrun-%s' % datetime.now().strftime('%Y-%m-%d-%H-%M')

    parser = argparse.ArgumentParser(
        description='Automatic, Continuous Testing for k8s/openshift Operators')
    parser.add_argument('--config', '-c', dest='config', help='Operator port config path')
    parser.add_argument('--enable-analysis',
                        dest='enable_analysis',
                        action='store_true',
                        help='Enables static analysis to prune false alarms')
    parser.add_argument('--duration',
                        '-d',
                        dest='duration',
                        required=False,
                        help='Number of hours to run')
    parser.add_argument('--preload-images',
                        dest='preload_images',
                        nargs='*',
                        help='Docker images to preload into Kind cluster')
    # Temporary solution before integrating controller-gen
    parser.add_argument('--helper-crd',
                        dest='helper_crd',
                        help='generated CRD file that helps with the input generation')
    parser.add_argument('--context', dest='context', help='Cached context data')
    parser.add_argument('--num-workers',
                        dest='num_workers',
                        type=int,
                        default=1,
                        help='Number of concurrent workers to run Acto with')
    parser.add_argument('--dryrun',
                        dest='dryrun',
                        action='store_true',
                        help='Only generate test cases without executing them')

    args = parser.parse_args()

    os.makedirs(workdir_path, exist_ok=True)
    # Setting up log infra
    logging.basicConfig(
        filename=os.path.join(workdir_path, 'test.log'),
        level=logging.DEBUG,
        filemode='w',
        format=
        '%(asctime)s %(threadName)-11s %(levelname)-7s, %(name)s, %(filename)-9s:%(lineno)d, %(message)s'
    )
    logging.getLogger("kubernetes").setLevel(logging.ERROR)
    logging.getLogger("sh").setLevel(logging.ERROR)

    # Register custom exception hook
    sys.excepthook = handle_excepthook
    threading.excepthook = thread_excepthook

    with open(args.config, 'r') as config_file:
        config = json.load(config_file, object_hook=lambda d: SimpleNamespace(**d))
    logging.info('Acto started with [%s]' % sys.argv)
    logging.info('Operator config: %s', config)

    # Preload frequently used images to amid ImagePullBackOff
    if args.preload_images:
        logging.info('%s will be preloaded into Kind cluster', args.preload_images)

    # register timeout to automatically stop after # hours
    if args.duration != None:
        signal.signal(signal.SIGALRM, timeout_handler)
        signal.alarm(int(args.duration) * 60 * 60)

    if args.context == None:
        context_cache = os.path.join(os.path.dirname(config.seed_custom_resource), 'context.json')
    else:
        context_cache = args.context

    acto = Acto(workdir_path, config, args.enable_analysis, args.preload_images, context_cache, args.helper_crd,
                args.num_workers, args.dryrun)
    acto.run()<|MERGE_RESOLUTION|>--- conflicted
+++ resolved
@@ -74,12 +74,8 @@
         logging.debug("Incorrect kube config file:")
         with open(f"{os.getenv('HOME')}/.kube/config") as f:
             logging.debug(f.read())
-<<<<<<< HEAD
-        raise e
-=======
         raise ValueError
         
->>>>>>> 2d25c573
 
 
 def construct_candidate_helper(node, node_path, result: dict):
