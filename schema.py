import logging
import yaml
from copy import deepcopy
import random
from abc import abstractmethod
import exrex
import json
from jsonschema import validate

from test_case import *
from common import ActoEncoder, random_string
from testplan import TreeNode


class BaseSchema:
    '''Base class for schemas
    
    Handles some keywords used for any types
    '''

    def __init__(self, path: list, schema: dict) -> None:
        self.path = path
        self.raw_schema = schema
        self.default = None if 'default' not in schema else schema['default']
        self.enum = None if 'enum' not in schema else schema['enum']

    def get_path(self) -> list:
        return self.path

    @abstractmethod
    def gen(self, **kwargs):
        return None

    @abstractmethod
    def test_cases(self) -> list:
        return None

    @abstractmethod
    def get_all_schemas(self):
        return None

    @abstractmethod
    def to_tree(self) -> TreeNode:
        '''Returns tree structure, used for input generation'''
        return TreeNode(self.path)

    def delete(self, prev):
        return None

    def delete_precondition(self, prev):
        return prev != None

    def delete_setup(self, prev):
        return self.gen()

    def validate(self, instance) -> bool:
        try:
            validate(instance, self.raw_schema)
            return True
        except:
            return False


class StringSchema(BaseSchema):
    '''Representation of a string node
    
    It handles
        - minLength
        - maxLength
        - pattern
    '''
    default_max_length = 10

    def __init__(self, path: list, schema: dict) -> None:
        super().__init__(path, schema)
        self.min_length = None if 'minLength' not in schema else schema['minLength']
        self.max_length = self.default_max_length if 'maxLength' not in schema else schema[
            'maxLength']
        self.pattern = None if 'pattern' not in schema else schema['pattern']

    def gen(self, **kwargs):
        # TODO: Use minLength: the exrex does not support minLength
        if self.enum != None:
            return random.choice(self.enum)
        if self.pattern != None:
            return exrex.getone(self.pattern, self.max_length)
        return random_string(10)

    def test_cases(self):
        '''String schema currently has two test cases, delete and change'''
        ret = [TestCase(self.delete_precondition, self.delete, self.delete_setup)]
        if self.enum != None:
            for case in self.enum:
                ret.append(EnumTestCase(case))
        else:
            change_testcase = TestCase(self.change_precondition, self.change, self.change_setup)
            ret.append(change_testcase)
        return ret

    def get_all_schemas(self) -> list:
        return [self]

    def to_tree(self) -> TreeNode:
        return TreeNode(self.path)

    def num_cases(self):
        return 3

    def num_fields(self):
        return 1

    def __str__(self) -> str:
        return 'String'

    def change_precondition(self, prev):
        return prev != None

    def change(self, prev):
        '''Test case to change the value to another one'''
        if self.enum != None:
            logging.fatal('String field with enum should not call change to mutate')
        if self.pattern != None:
            new_string = exrex.getone(self.pattern, self.max_length)
        else:
            new_string = random_string(10)
        if prev == new_string:
            logging.error('Failed to change, generated the same string with previous one')
        return new_string

    def change_setup(self, prev):
        return self.gen()


class NumberSchema(BaseSchema):
    '''Representation of a number node
    
    It handles
        - minimum
        - maximum
        - exclusiveMinimum
        - exclusiveMaximum
        - multipleOf
    '''
    default_minimum = 0
    default_maximum = 5

    def __init__(self, path: list, schema: dict) -> None:
        super().__init__(path, schema)
        self.minimum = self.default_minimum if 'minimum' not in schema else schema['minimum']
        self.maximum = self.default_maximum if 'maximum' not in schema else schema['maximum']
        self.exclusive_minimum = None if 'exclusiveMinimum' not in schema else schema[
            'exclusiveMinimum']
        self.exclusive_maximum = None if 'exclusiveMaximum' not in schema else schema[
            'exclusiveMaximum']
        self.multiple_of = None if 'multipleOf' not in schema else schema['multipleOf']

    def gen(self, **kwargs) -> float:
        # TODO: Use exclusive_minimum, exclusive_maximum, multiple_of
        if self.enum != None:
            return random.choice(self.enum)
        return random.uniform(self.minimum, self.maximum)

<<<<<<< HEAD
    def test_cases(self) -> list:
=======
    def num_cases():
        return 3

    def num_fields(self):
        return 1

    def test_cases(self):
>>>>>>> b5be059e
        ret = [TestCase(self.delete_precondition, self.delete, self.delete_setup)]
        if self.enum != None:
            for case in self.enum:
                ret.append(EnumTestCase(case))
        else:
            ret.append(TestCase(self.increase_precondition, self.increase, self.increase_setup))
            ret.append(TestCase(self.decrease_precondition, self.decrease, self.decrease_setup))
        return ret

    def get_all_schemas(self) -> list:
        return [self]

    def to_tree(self) -> TreeNode:
        return TreeNode(self.path)

    def num_cases() -> int:
        return 3

    def num_fields(self) -> int:
        return 1

    def __str__(self) -> str:
        return 'Number'

    def increase_precondition(self, prev):
        if prev == None:
            return False
        if self.multiple_of == None:
            return prev < self.maximum
        else:
            return prev < self.maximum - self.multiple_of

    def increase(self, prev):
        if self.multiple_of != None:
            return prev + self.multiple_of
        else:
            return random.uniform(prev, self.maximum)

    def increase_setup(self, prev):
        return self.minimum

    def decrease_precondition(self, prev):
        if prev == None:
            return False
        if self.multiple_of == None:
            return prev > self.minimum
        else:
            return prev > self.minimum + self.multiple_of

    def decrease(self, prev):
        if self.multiple_of != None:
            return prev - self.multiple_of
        else:
            return random.uniform(self.minimum, prev)

    def decrease_setup(self, prev):
        return self.maximum


class IntegerSchema(NumberSchema):
    '''Special case of NumberSchema'''

    def __init__(self, path: list, schema: dict) -> None:
        super().__init__(path, schema)
        if self.default == None:
            self.default = 0

    def gen(self, **kwargs) -> int:
        # TODO: Use exclusive_minimum, exclusive_maximum
        if self.enum != None:
            return random.choice(self.enum)
        elif self.multiple_of != None:
            return random.randrange(self.minimum, self.maximum + 1, self.multiple_of)
        else:
            return random.randint(self.minimum, self.maximum)

    def test_cases(self) -> list:
        return super().test_cases()

    def get_all_schemas(self) -> list:
        return [self]

    def to_tree(self) -> TreeNode:
        return TreeNode(self.path)

    def num_cases(self) -> int:
        return 3

    def num_fields(self) -> int:
        return 1

    def __str__(self) -> str:
        return 'Integer'

    def increase_precondition(self, prev):
        if prev == None:
            return False
        if self.multiple_of == None:
            return prev < self.maximum
        else:
            return prev < self.maximum - self.multiple_of

    def increase(self, prev):
        if self.multiple_of != None:
            return random.randrange(prev, self.maximum + 1, self.multiple_of)
        else:
            return random.randint(prev + 1, self.maximum)

    def increase_setup(self, prev):
        return self.minimum

    def decrease_precondition(self, prev):
        if prev == None:
            return False
        if self.multiple_of == None:
            return prev > self.minimum
        else:
            return prev > self.minimum + self.multiple_of

    def decrease(self, prev):
        if self.multiple_of != None:
            return random.randrange(self.minimum, prev, self.multiple_of)
        else:
            return random.randint(self.minimum, prev - 1)

    def decrease_setup(self, prev):
        return self.maximum


class ObjectSchema(BaseSchema):
    '''Representation of an object node
    
    It handles
        - properties
        - additionalProperties
        - required
        - minProperties
        - maxProperties
    TODO:
        - dependencies
        - patternProperties
        - regexp
    '''

    def __init__(self, path: list, schema: dict) -> None:
        super().__init__(path, schema)
        self.properties = {}
        self.additional_properties = None
        self.required = []
        if 'properties' not in schema and 'additionalProperties' not in schema:
            logging.warning('Object schema %s does not have properties nor additionalProperties' %
                            self.path)
        if 'properties' in schema:
            for property_key, property_schema in schema['properties'].items():
                self.properties[property_key] = extract_schema(self.path + [property_key],
                                                               property_schema)
        if 'additionalProperties' in schema:
            self.additional_properties = extract_schema(self.path + ['additional_properties'],
                                                        schema['additionalProperties'])
        if 'required' in schema:
            self.required = schema['required']
        if 'minProperties' in schema:
            self.min_properties = schema['minProperties']
        if 'maxProperties' in schema:
            self.max_properties = schema['maxProperties']

<<<<<<< HEAD
=======
    def get_property_schema(self, key):
        if key in self.properties:
            return self.properties[key]
        elif self.additional_properties != None:
            return self.additional_properties
        else:
            logging.warning('Field [%s] does not have a schema, using opaque schema', key)
            return OpaqueSchema(self.path + [key], {})

    def get_properties(self) -> dict:
        return self.properties

    def get_additional_properties(self):
        return self.additional_properties

    def get_all_schemas(self) -> list:
        '''Return all the subschemas as a list'''
        ret = [self]
        if self.properties != None:
            for value in self.properties.values():
                ret.extend(value.get_all_schemas())
        if self.additional_properties != None:
            ret.append(self.additional_properties)
        # if len(ret) > 500:
        #     # XXX: Temporary prune
        #     return []
        return ret

>>>>>>> b5be059e
    def gen(self, minimum: bool = False, **kwargs) -> dict:
        # TODO: Use constraints: minProperties, maxProperties
        if self.enum != None:
            return random.choice(self.enum)
        result = {}
        if len(self.properties) == 0:
            if self.additional_properties == None:
                # raise TypeError('[%s]: No properties and no additional properties' % self.path)
                logging.warning('[%s]: No properties and no additional properties' % self.path)
                return None
            key = random_string(5)
            result[key] = self.additional_properties.gen(minimum=minimum)
        else:
            for k, v in self.properties.items():
                if minimum:
                    if k in self.required:
                        result[k] = v.gen(minimum=True)
                    else:
                        continue
                else:
                    if random.uniform(0, 1) < 0.1 and k not in self.required:
                        # 10% of the chance this child will be null
                        result[k] = None
                    else:
                        result[k] = v.gen(minimum=minimum)
        if 'enabled' in self.properties:
            result['enabled'] = True
        return result

    def test_cases(self):
        ret = [TestCase(self.delete_precondition, self.delete, self.delete_setup)]
        if self.enum != None:
            for case in self.enum:
                ret.append(EnumTestCase(case))
        return ret

    def get_all_schemas(self) -> list:
        '''Return all the subschemas as a list'''
        ret = [self]
        if self.properties != None:
            for value in self.properties.values():
                ret.extend(value.get_all_schemas())
        if self.additional_properties != None:
            ret.append(self.additional_properties)
        # if len(ret) > 500:
        #     # XXX: Temporary prune
        #     return []
        return ret

    def to_tree(self) -> TreeNode:
        node = TreeNode(self.path)
        if self.properties != None:
            for key, value in self.properties.items():
                node.add_child(key, value.to_tree())

        if self.additional_properties != None:
            node.add_child('additional_properties', self.additional_properties.to_tree())

        return node

    def get_property_schema(self, key):
        if key in self.properties:
            return self.properties[key]
        elif self.additional_properties != None:
            return self.additional_properties
        else:
            logging.warning('Field [%s] does not have a schema, using opaque schema', key)
            return OpaqueSchema(self.path + [key], {})

    def get_properties(self) -> dict:
        return self.properties

    def get_additional_properties(self):
        return self.additional_properties

    def num_cases(self) -> int:
        num = 0
        for i in self.properties.values():
            num += i.num_cases()
        return num + 1

    def num_fields(self):
        num = 0
        for i in self.properties.values():
            num += i.num_fields()
        return num + 1

<<<<<<< HEAD
=======
    def test_cases(self):
        ret = [TestCase(self.delete_precondition, self.delete, self.delete_setup)]
        if self.enum != None:
            for case in self.enum:
                ret.append(EnumTestCase(case))
        return ret

>>>>>>> b5be059e
    def __str__(self) -> str:
        ret = '{'
        for k, v in self.properties.items():
            ret += str(k)
            ret += ': '
            ret += str(v)
            ret += ', '
        ret += '}'
        return ret

    def __getitem__(self, key):
        return self.properties[key]

    def __setitem__(self, key, value):
        self.properties[key] = value


class ArraySchema(BaseSchema):
    '''Representation of an array node
    
    It handles
        - minItems
        - maxItems
        - items
        - uniqueItems
    '''
    default_min_items = 0
    default_max_items = 5

    def __init__(self, path: list, schema: dict) -> None:
        super().__init__(path, schema)
        self.item_schema = extract_schema(self.path + ['ITEM'], schema['items'])
        self.min_items = self.default_min_items if 'minItems' not in schema else schema['minItems']
        self.max_items = self.default_max_items if 'maxItems' not in schema else schema['maxItems']
        self.unique_items = None if 'uniqueItems' not in schema else schema['exclusiveMinimum']

    def get_item_schema(self):
        return self.item_schema

    def gen(self, minimum: bool = False, **kwargs) -> list:
        if self.enum != None:
            return random.choice(self.enum)
        else:
            result = []
            if 'size' in kwargs and kwargs['size'] != None:
                num = kwargs['size']
            else:
                num = random.randint(self.min_items, self.max_items)
            for _ in range(num):
                result.append(self.item_schema.gen(minimum=minimum))
            return result

<<<<<<< HEAD
    def test_cases(self) -> list:
=======
    def num_cases(self):
        return self.item_schema.num_cases() + 3

    def num_fields(self):
        return self.item_schema.num_fields() + 1

    def test_cases(self):
>>>>>>> b5be059e
        ret = [TestCase(self.delete_precondition, self.delete, self.delete_setup)]
        if self.enum != None:
            for case in self.enum:
                ret.append(EnumTestCase(case))
        else:
            ret.append(TestCase(self.push_precondition, self.push_mutator, self.push_setup))
            ret.append(TestCase(self.pop_precondition, self.pop_mutator, self.pop_setup))
        return ret

    def get_all_schemas(self) -> list:
        ret = [self]
        ret.extend(self.item_schema.get_all_schemas())
        return ret

    def to_tree(self) -> TreeNode:
        node = TreeNode(self.path)
        node.add_child('ITEM', self.item_schema.to_tree())
        return node

    def num_cases(self):
        return self.item_schema.num_cases() + 3

    def num_fields(self):
        return self.item_schema.num_fields() + 1

    def push_precondition(self, prev):
        if prev == None:
            return False
        if len(prev) >= self.max_items:
            return False
        return True

    def push_mutator(self, prev):
        new_item = self.item_schema.gen()
        return prev + [new_item]

    def push_setup(self, prev):
        if prev == None:
            return self.gen()
        return self.gen(size=self.min_items)

    def pop_precondition(self, prev):
        if prev == None:
            return False
        if len(prev) <= self.min_items:
            return False
        if len(prev) == 0:
            return False
        return True

    def pop_mutator(self, prev):
        prev.pop()
        return prev

    def pop_setup(self, prev):
        if prev == None:
            return self.gen()
        return self.gen(size=self.max_items)

    def __str__(self) -> str:
        return 'Array'

    def __getitem__(self, key):
        return self.item_schema

    def __setitem__(self, key, value):
        self.item_schema = value


class AnyOfSchema(BaseSchema):
    '''Representing a schema with AnyOf keyword in it
    '''

    def __init__(self, path: list, schema: dict) -> None:
        super().__init__(path, schema)
        self.possibilities = []
        for index, v in enumerate(schema['anyOf']):
            base_schema = deepcopy(schema)
            del base_schema['anyOf']
            base_schema.update(v)
            self.possibilities.append(extract_schema(self.path + ['%s' % str(index)], base_schema))
<<<<<<< HEAD
=======

    def __str__(self) -> str:
        ret = '['
        for i in self.possibilities:
            ret += str(i)
            ret += ', '
        ret += ']'
        return ret

    def get_all_schemas(self) -> list:
        return [self]
>>>>>>> b5be059e

    def get_possibilities(self):
        return self.possibilities

    def gen(self, minimum: bool = False, **kwargs):
        schema = random.choice(self.possibilities)
        return schema.gen(minimum=minimum)

    def test_cases(self) -> list:
        ret = []
        if self.enum != None:
            for case in self.enum:
                ret.append(EnumTestCase(case))
        else:
            for possibility in self.possibilities:
                testcases = possibility.test_cases()
                for testcase in testcases:
                    testcase.add_precondition(SchemaPrecondition(possibility).precondition)
                ret.extend(testcases)
        return ret

    def get_all_schemas(self) -> list:
        return [self]

    def to_tree(self) -> TreeNode:
        return TreeNode(self.path)

    def num_cases(self) -> int:
        num = 0
        for i in self.possibilities:
            num += i.num_cases()
        return num + 1

    def num_fields(self) -> int:
        num = 0
        for i in self.possibilities:
            num += i.num_fields()
        return num

<<<<<<< HEAD
    def __str__(self) -> str:
        ret = '['
        for i in self.possibilities:
            ret += str(i)
            ret += ', '
        ret += ']'
=======
    def test_cases(self):
        ret = []
        if self.enum != None:
            for case in self.enum:
                ret.append(EnumTestCase(case))
        else:
            for possibility in self.possibilities:
                testcases = possibility.test_cases()
                for testcase in testcases:
                    testcase.add_precondition(SchemaPrecondition(possibility).precondition)
                ret.extend(testcases)
>>>>>>> b5be059e
        return ret


class BooleanSchema(BaseSchema):

    def __init__(self, path: list, schema: dict) -> None:
        super().__init__(path, schema)
        if self.default == None:
            self.default = False
        pass

    def __str__(self) -> str:
        return 'boolean'

    def get_all_schemas(self) -> list:
        return [self]

    def to_tree(self) -> TreeNode:
        return TreeNode(self.path)

    def gen(self, **kwargs):
        return random.choice([True, False])

    def num_cases(self):
        return 3

    def num_fields(self):
        return 1

    def test_cases(self):
        ret = [TestCase(self.delete_precondition, self.delete, self.delete_setup)]
        if self.enum != None:
            for case in self.enum:
                ret.append(EnumTestCase(case))
        else:
            ret.append(
                TestCase(self.toggle_off_precondition, self.toggle_off, self.toggle_off_setup))
            ret.append(TestCase(self.toggle_on_precondition, self.toggle_on, self.toggle_on_setup))
        return ret

    def toggle_on_precondition(self, prev):
        if prev == None and self.default == False:
            return True
        elif prev == False:
            return True
        else:
            return False

    def toggle_on(self, prev):
        return True

    def toggle_on_setup(self, prev):
        return False

    def toggle_off_precondition(self, prev):
        if prev == None and self.default == True:
            return True
        elif prev == True:
            return True
        else:
            return False

    def toggle_off(self, prev):
        return False

    def toggle_off_setup(self, prev):
        return True


class OpaqueSchema(BaseSchema):
    '''Opaque schema to handle the fields that do not have a schema'''

    def __init__(self, path: list, schema: dict) -> None:
        super().__init__(path, schema)
        pass

    def __str__(self) -> str:
        return 'any'

    def gen(self, **kwargs):
        return None

    def num_cases(self):
        return 1

    def num_fields(self):
        return 1

    def test_cases(self):
        return []

    def get_all_schemas(self):
        return []


def extract_schema(path: list, schema: dict) -> object:
    if 'anyOf' in schema:
        return AnyOfSchema(path, schema)
    if 'type' not in schema:
        return OpaqueSchema(path, schema)
    t = schema['type']
    if t == 'string':
        return StringSchema(path, schema)
    elif t == 'number':
        return NumberSchema(path, schema)
    elif t == 'integer':
        return IntegerSchema(path, schema)
    elif t == 'boolean':
        return BooleanSchema(path, schema)
    elif t == 'array':
        return ArraySchema(path, schema)
    elif t == 'object':
        return ObjectSchema(path, schema)
    else:
        logging.error('Unsupported type %s' % t)
        return None


if __name__ == '__main__':
    with open('data/redis-operator/databases.spotahome.com_redisfailovers.yaml',
              'r') as operator_yaml:
        parsed_operator_documents = yaml.load_all(operator_yaml, Loader=yaml.FullLoader)
        for document in parsed_operator_documents:
            if document['kind'] == 'CustomResourceDefinition':
                spec_schema = ObjectSchema(
                    ['root'], document['spec']['versions'][0]['schema']['openAPIV3Schema']
                    ['properties']['spec']['properties']['redis'])
                print(str(spec_schema))
                print(spec_schema.gen())
                print(spec_schema.num_fields())
                for k, v in spec_schema.properties.items():
                    print('%s has %d fields' % (k, v.num_fields()))
                print(spec_schema.num_cases())

                schema_list = spec_schema.get_all_schemas()
                test_plan = {}
                for schema in schema_list:
                    test_plan[str(schema.path)] = schema.test_cases()
                with open('test_plan.json', 'w') as fout:
                    json.dump(test_plan, fout, cls=ActoEncoder, indent=4)

    ss = StringSchema(None, {"type": "string"})
    print(ss.gen())<|MERGE_RESOLUTION|>--- conflicted
+++ resolved
@@ -160,17 +160,7 @@
             return random.choice(self.enum)
         return random.uniform(self.minimum, self.maximum)
 
-<<<<<<< HEAD
     def test_cases(self) -> list:
-=======
-    def num_cases():
-        return 3
-
-    def num_fields(self):
-        return 1
-
-    def test_cases(self):
->>>>>>> b5be059e
         ret = [TestCase(self.delete_precondition, self.delete, self.delete_setup)]
         if self.enum != None:
             for case in self.enum:
@@ -337,37 +327,6 @@
         if 'maxProperties' in schema:
             self.max_properties = schema['maxProperties']
 
-<<<<<<< HEAD
-=======
-    def get_property_schema(self, key):
-        if key in self.properties:
-            return self.properties[key]
-        elif self.additional_properties != None:
-            return self.additional_properties
-        else:
-            logging.warning('Field [%s] does not have a schema, using opaque schema', key)
-            return OpaqueSchema(self.path + [key], {})
-
-    def get_properties(self) -> dict:
-        return self.properties
-
-    def get_additional_properties(self):
-        return self.additional_properties
-
-    def get_all_schemas(self) -> list:
-        '''Return all the subschemas as a list'''
-        ret = [self]
-        if self.properties != None:
-            for value in self.properties.values():
-                ret.extend(value.get_all_schemas())
-        if self.additional_properties != None:
-            ret.append(self.additional_properties)
-        # if len(ret) > 500:
-        #     # XXX: Temporary prune
-        #     return []
-        return ret
-
->>>>>>> b5be059e
     def gen(self, minimum: bool = False, **kwargs) -> dict:
         # TODO: Use constraints: minProperties, maxProperties
         if self.enum != None:
@@ -455,16 +414,6 @@
             num += i.num_fields()
         return num + 1
 
-<<<<<<< HEAD
-=======
-    def test_cases(self):
-        ret = [TestCase(self.delete_precondition, self.delete, self.delete_setup)]
-        if self.enum != None:
-            for case in self.enum:
-                ret.append(EnumTestCase(case))
-        return ret
-
->>>>>>> b5be059e
     def __str__(self) -> str:
         ret = '{'
         for k, v in self.properties.items():
@@ -517,17 +466,7 @@
                 result.append(self.item_schema.gen(minimum=minimum))
             return result
 
-<<<<<<< HEAD
     def test_cases(self) -> list:
-=======
-    def num_cases(self):
-        return self.item_schema.num_cases() + 3
-
-    def num_fields(self):
-        return self.item_schema.num_fields() + 1
-
-    def test_cases(self):
->>>>>>> b5be059e
         ret = [TestCase(self.delete_precondition, self.delete, self.delete_setup)]
         if self.enum != None:
             for case in self.enum:
@@ -609,8 +548,44 @@
             del base_schema['anyOf']
             base_schema.update(v)
             self.possibilities.append(extract_schema(self.path + ['%s' % str(index)], base_schema))
-<<<<<<< HEAD
-=======
+
+    def get_possibilities(self):
+        return self.possibilities
+
+    def gen(self, minimum: bool = False, **kwargs):
+        schema = random.choice(self.possibilities)
+        return schema.gen(minimum=minimum)
+
+    def test_cases(self) -> list:
+        ret = []
+        if self.enum != None:
+            for case in self.enum:
+                ret.append(EnumTestCase(case))
+        else:
+            for possibility in self.possibilities:
+                testcases = possibility.test_cases()
+                for testcase in testcases:
+                    testcase.add_precondition(SchemaPrecondition(possibility).precondition)
+                ret.extend(testcases)
+        return ret
+
+    def get_all_schemas(self) -> list:
+        return [self]
+
+    def to_tree(self) -> TreeNode:
+        return TreeNode(self.path)
+
+    def num_cases(self) -> int:
+        num = 0
+        for i in self.possibilities:
+            num += i.num_cases()
+        return num + 1
+
+    def num_fields(self) -> int:
+        num = 0
+        for i in self.possibilities:
+            num += i.num_fields()
+        return num
 
     def __str__(self) -> str:
         ret = '['
@@ -618,70 +593,6 @@
             ret += str(i)
             ret += ', '
         ret += ']'
-        return ret
-
-    def get_all_schemas(self) -> list:
-        return [self]
->>>>>>> b5be059e
-
-    def get_possibilities(self):
-        return self.possibilities
-
-    def gen(self, minimum: bool = False, **kwargs):
-        schema = random.choice(self.possibilities)
-        return schema.gen(minimum=minimum)
-
-    def test_cases(self) -> list:
-        ret = []
-        if self.enum != None:
-            for case in self.enum:
-                ret.append(EnumTestCase(case))
-        else:
-            for possibility in self.possibilities:
-                testcases = possibility.test_cases()
-                for testcase in testcases:
-                    testcase.add_precondition(SchemaPrecondition(possibility).precondition)
-                ret.extend(testcases)
-        return ret
-
-    def get_all_schemas(self) -> list:
-        return [self]
-
-    def to_tree(self) -> TreeNode:
-        return TreeNode(self.path)
-
-    def num_cases(self) -> int:
-        num = 0
-        for i in self.possibilities:
-            num += i.num_cases()
-        return num + 1
-
-    def num_fields(self) -> int:
-        num = 0
-        for i in self.possibilities:
-            num += i.num_fields()
-        return num
-
-<<<<<<< HEAD
-    def __str__(self) -> str:
-        ret = '['
-        for i in self.possibilities:
-            ret += str(i)
-            ret += ', '
-        ret += ']'
-=======
-    def test_cases(self):
-        ret = []
-        if self.enum != None:
-            for case in self.enum:
-                ret.append(EnumTestCase(case))
-        else:
-            for possibility in self.possibilities:
-                testcases = possibility.test_cases()
-                for testcase in testcases:
-                    testcase.add_precondition(SchemaPrecondition(possibility).precondition)
-                ret.extend(testcases)
->>>>>>> b5be059e
         return ret
 
 
