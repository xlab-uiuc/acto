import argparse
from datetime import datetime
import json
import logging
import os
import signal
import sys
import threading
import time
<<<<<<< HEAD
import importlib
=======
from acto import common
from acto.engine import Acto, apply_testcase
from acto.input.input import DeterministicInputModel, InputModel
from acto.post_process import PostDiffTest
from acto.utils.config import OperatorConfig
from acto.utils.error_handler import handle_excepthook, thread_excepthook

from acto.utils.thread_logger import get_thread_logger
>>>>>>> dba2fa4f


start_time = time.time()
workdir_path = 'testrun-%s' % datetime.now().strftime('%Y-%m-%d-%H-%M')

parser = argparse.ArgumentParser(
    description='Automatic, Continuous Testing for k8s/openshift Operators')
parser.add_argument('--workdir',
                    dest='workdir_path',
                    type=str,
                    default=workdir_path,
                    help='Working directory')
parser.add_argument('--config', '-c', dest='config', help='Operator port config path')
parser.add_argument(
    '--cluster-runtime',
    '-r',
    dest='cluster_runtime',
    default="KIND",
    help='Cluster runtime for kubernetes, can be KIND (Default), K3D or MINIKUBE')
parser.add_argument('--duration',
                    '-d',
                    dest='duration',
                    required=False,
                    help='Number of hours to run')
parser.add_argument('--preload-images',
                    dest='preload_images',
                    nargs='*',
                    help='Docker images to preload into Kind cluster')
# Temporary solution before integrating controller-gen
parser.add_argument('--helper-crd',
                    dest='helper_crd',
                    help='generated CRD file that helps with the input generation')
parser.add_argument('--context', dest='context', help='Cached context data')
parser.add_argument('--num-workers',
                    dest='num_workers',
                    type=int,
                    default=1,
                    help='Number of concurrent workers to run Acto with')
parser.add_argument('--num-cases',
                    dest='num_cases',
                    type=int,
                    default=1,
                    help='Number of testcases to bundle each time')
parser.add_argument('--learn', dest='learn', action='store_true', help='Learn mode')

parser.add_argument('--additional-semantic',
                    dest='additional_semantic',
                    action='store_true',
                    help='Run additional semantic testcases')
parser.add_argument('--delta-from', dest='delta_from', help='Delta from')
parser.add_argument('--notify-crash',
                    dest='notify_crash',
                    action='store_true',
                    help='Submit a google form response to notify')
parser.add_argument('--learn-analysis',
                    dest='learn_analysis_only',
                    action='store_true',
                    help='Only learn analysis')
parser.add_argument('--dryrun',
                    dest='dryrun',
                    action='store_true',
                    help='Only generate test cases without executing them')
parser.add_argument('--checkonly', action='store_true')

args = parser.parse_args()

os.makedirs(args.workdir_path, exist_ok=True)
# Setting up log infra
logging.basicConfig(
    filename=os.path.join(args.workdir_path, 'test.log'),
    level=logging.DEBUG,
    filemode='w',
    format='%(asctime)s %(levelname)-7s, %(name)s, %(filename)-9s:%(lineno)d, %(message)s')
logging.getLogger("kubernetes").setLevel(logging.ERROR)
logging.getLogger("sh").setLevel(logging.ERROR)

with open(args.config, 'r') as config_file:
    config = json.load(config_file)
    if 'monkey_patch' in config:
        importlib.import_module(config['monkey_patch'])

from acto import common, config
from acto.engine import Acto, apply_testcase
from acto.input.input import DeterministicInputModel, InputModel
from acto.post_process import PostDiffTest
from acto.utils.config import OperatorConfig
from acto.utils.error_handler import handle_excepthook, thread_excepthook

from acto.utils.thread_logger import get_thread_logger

logger = get_thread_logger(with_prefix=False)

# Register custom exception hook
sys.excepthook = handle_excepthook
threading.excepthook = thread_excepthook

if args.notify_crash:
    logger.critical('Crash notification should be enabled in config.yaml')

with open(args.config, 'r') as config_file:
    config = json.load(config_file)
    if 'monkey_patch' in config:
        del config['monkey_patch']
    config = OperatorConfig(**config)
logger.info('Acto started with [%s]' % sys.argv)
logger.info('Operator config: %s', config)

# Preload frequently used images to amid ImagePullBackOff
if args.preload_images:
    logger.info('%s will be preloaded into Kind cluster', args.preload_images)

# register timeout to automatically stop after # hours
if args.duration != None:
    signal.signal(signal.SIGALRM, common.timeout_handler)
    signal.alarm(int(args.duration) * 60 * 60)

if args.context == None:
    context_cache = os.path.join(os.path.dirname(config.seed_custom_resource), 'context.json')
else:
    context_cache = args.context

# Initialize input model and the apply testcase function
# input_model = InputModel(context_cache['crd']['body'], config.example_dir,
#   args.num_workers, args.num_cases, None)
input_model = DeterministicInputModel
apply_testcase_f = apply_testcase
is_reproduce = False

start_time = datetime.now()
acto = Acto(workdir_path=args.workdir_path,
            operator_config=config,
            cluster_runtime=args.cluster_runtime,
            enable_analysis=False,
            preload_images_=args.preload_images,
            context_file=context_cache,
            helper_crd=args.helper_crd,
            num_workers=args.num_workers,
            num_cases=args.num_cases,
            dryrun=args.dryrun,
            analysis_only=args.learn_analysis_only,
            is_reproduce=is_reproduce,
            input_model=input_model,
            apply_testcase_f=apply_testcase_f,
            delta_from=args.delta_from)
generation_time = datetime.now()
logger.info('Acto initialization finished in %s', generation_time - start_time)
if args.additional_semantic:
    acto.run(modes=[InputModel.ADDITIONAL_SEMANTIC])
elif not args.learn:
    acto.run(modes=['normal'])
normal_finish_time = datetime.now()
logger.info('Acto normal run finished in %s', normal_finish_time - start_time)
logger.info('Start post processing steps')

# Post processing
post_diff_test_dir = os.path.join(args.workdir_path, 'post_diff_test')
p = PostDiffTest(testrun_dir=args.workdir_path, config=config)
if not args.checkonly:
    p.post_process(post_diff_test_dir, num_workers=args.num_workers)
p.check(post_diff_test_dir, num_workers=args.num_workers)

end_time = datetime.now()
logger.info('Acto end to end finished in %s', end_time - start_time)<|MERGE_RESOLUTION|>--- conflicted
+++ resolved
@@ -7,18 +7,7 @@
 import sys
 import threading
 import time
-<<<<<<< HEAD
 import importlib
-=======
-from acto import common
-from acto.engine import Acto, apply_testcase
-from acto.input.input import DeterministicInputModel, InputModel
-from acto.post_process import PostDiffTest
-from acto.utils.config import OperatorConfig
-from acto.utils.error_handler import handle_excepthook, thread_excepthook
-
-from acto.utils.thread_logger import get_thread_logger
->>>>>>> dba2fa4f
 
 
 start_time = time.time()
@@ -100,7 +89,7 @@
     if 'monkey_patch' in config:
         importlib.import_module(config['monkey_patch'])
 
-from acto import common, config
+from acto import common
 from acto.engine import Acto, apply_testcase
 from acto.input.input import DeterministicInputModel, InputModel
 from acto.post_process import PostDiffTest
